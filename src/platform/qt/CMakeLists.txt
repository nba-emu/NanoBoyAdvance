--- conflicted
+++ resolved
@@ -1,8 +1,3 @@
-<<<<<<< HEAD
-project(NanoBoyAdvance-Qt CXX)
-
-set(CMAKE_CXX_STANDARD 17)
-set(CMAKE_CXX_STANDARD_REQUIRED ON)
 
 include(version.cmake)
 
@@ -13,10 +8,10 @@
   src/widget/input_window.cpp
   src/widget/main_window.cpp
   src/widget/screen.cpp
+  src/widget/sprite_viewer.cpp
+  src/widget/sprite_viewer_window.cpp
   src/widget/palette_box.cpp
   src/widget/palette_viewer_window.cpp
-  src/widget/sprite_viewer.cpp
-  src/widget/sprite_viewer_window.cpp
   src/config.cpp
   src/main.cpp
 )
@@ -32,132 +27,6 @@
   src/widget/screen.hpp
   src/widget/sprite_viewer.hpp
   src/widget/sprite_viewer_window.hpp
-  src/config.hpp
-  version.in.hpp
-)
-
-set(RESOURCES
-)
-
-set(CMAKE_AUTOMOC ON)
-
-option(USE_QT6 "Use Qt 6" OFF)
-option(PORTABLE_MODE "Portable Mode" ON)
-
-if (USE_QT6)
-  find_package(Qt6 COMPONENTS Core Gui Widgets OpenGL OpenGLWidgets REQUIRED)
-  set(QT_DEPS Qt6::Core Qt6::Gui Qt6::Widgets Qt6::OpenGL Qt6::OpenGLWidgets)
-else()
-  find_package(Qt5 COMPONENTS Core Gui Widgets OpenGL REQUIRED)
-  set(QT_DEPS Qt5::Core Qt5::Gui Qt5::Widgets Qt5::OpenGL)
-endif()
-
-if (PORTABLE_MODE)
-  add_compile_definitions(PORTABLE_MODE)
-endif()
-
-# Append application resources (icon and manifest) on Win32.
-if(WIN32)
-  list(APPEND RESOURCES ${CMAKE_CURRENT_BINARY_DIR}/app.rc)
-
-  if(MINGW)
-    set(CMAKE_RC_COMPILER_INIT windres)
-    enable_language(RC)
-    set(CMAKE_RC_COMPILE_OBJECT "<CMAKE_RC_COMPILER> -i <SOURCE> -o <OBJECT>")
-  endif()
-endif()
-
-if (APPLE)
-  option(MACOS_BUILD_APP_BUNDLE "Build an app bundle" OFF)
-endif()
-
-if (APPLE AND MACOS_BUILD_APP_BUNDLE)
-  option(MACOS_BUNDLE_QT "Bundle Qt with the app bundle" ON)
-
-  set(MACOSX_BUNDLE_BUNDLE_NAME "NanoBoyAdvance")
-  set(MACOSX_BUNDLE_ICON_FILE "NanoBoyAdvance.icns")
-  set(MACOSX_BUNDLE_GUI_IDENTIFIER "com.github.nba-emu.NanoBoyAdvance")
-  set(MACOSX_BUNDLE_INFO_STRING "Game Boy Advance emulator")
-  set(MACOSX_BUNDLE_SHORT_VERSION_STRING "${VERSION_MAJOR}.${VERSION_MINOR}.${VERSION_PATCH}")
-  set(MACOSX_BUNDLE_LONG_VERSION_STRING "${VERSION_MAJOR}.${VERSION_MINOR}.${VERSION_PATCH}")
-  set(MACOSX_BUNDLE_BUNDLE_VERSION "${VERSION_MAJOR}.${VERSION_MINOR}.${VERSION_PATCH}")
-
-  list(APPEND RESOURCES rc/NanoBoyAdvance.icns)
-  add_executable(NanoBoyAdvance-Qt MACOSX_BUNDLE ${SOURCES} ${HEADERS} ${RESOURCES})
-  set_target_properties(NanoBoyAdvance-Qt PROPERTIES
-	  RESOURCE rc/NanoBoyAdvance.icns
-	  MACOSX_BUNDLE_INFO_PLIST "${CMAKE_CURRENT_SOURCE_DIR}/rc/Info.plist.in"
-  )
-  target_compile_definitions(NanoBoyAdvance-Qt PRIVATE MACOS_BUILD_APP_BUNDLE)
-
-  if (MACOS_BUNDLE_QT)
-    if (USE_QT6)
-      get_target_property(_qmake_executable Qt6::qmake IMPORTED_LOCATION)
-    else()
-      get_target_property(_qmake_executable Qt5::qmake IMPORTED_LOCATION)
-    endif()
-    get_filename_component(_qt_bin_dir "${_qmake_executable}" DIRECTORY)
-    find_program(MACDEPLOYQT_EXECUTABLE macdeployqt HINTS "${_qt_bin_dir}")
-
-    add_custom_command(TARGET NanoBoyAdvance-Qt POST_BUILD
-      COMMAND "${MACDEPLOYQT_EXECUTABLE}" NanoBoyAdvance.app -always-overwrite
-      WORKING_DIRECTORY ${CMAKE_BINARY_DIR}/bin/qt
-      COMMENT "Deploying Qt..."
-    )
-  endif()
-else()
-  add_executable(NanoBoyAdvance-Qt ${SOURCES} ${HEADERS} ${RESOURCES})
-endif()
-
-if (WIN32)
-  option(PLATFORM_QT_STATIC "Build statically linked exectuable (Qt)" OFF)
-
-  if(PLATFORM_QT_STATIC)
-    target_link_options(NanoBoyAdvance-Qt PRIVATE -static)
-  endif()
-endif()
-
-set_target_properties(NanoBoyAdvance-Qt PROPERTIES OUTPUT_NAME "NanoBoyAdvance")
-
-target_link_libraries(NanoBoyAdvance-Qt platform-core ${QT_DEPS})
-target_include_directories(NanoBoyAdvance-Qt PRIVATE src ${CMAKE_CURRENT_BINARY_DIR})
-
-file(COPY "rc/config.toml" DESTINATION "${CMAKE_CURRENT_BINARY_DIR}")
-
-if(WIN32 AND PLATFORM_QT_STATIC)
-  set(CMAKE_FIND_LIBRARY_SUFFIXES .a)
-  target_link_libraries(NanoBoyAdvance-Qt -static z zstd gcc stdc++ winpthread winmm version Imm32 Setupapi)
-endif()
-
-install(TARGETS NanoBoyAdvance-Qt DESTINATION bin)
-install(FILES rc/io.github.nba_emuNanoBoyAdvance.png DESTINATION share/icons/hicolor/128x128/apps)
-install(FILES rc/io.github.nba_emuNanoBoyAdvance.desktop DESTINATION share/applications)
-install(FILES rc/io.github.nba_emuNanoBoyAdvance.metainfo.xml DESTINATION share/metainfo)
-=======
-include(version.cmake)
-
-set(SOURCES
-  src/widget/background_viewer_window.cpp
-  src/widget/background_viewer.cpp
-  src/widget/controller_manager.cpp
-  src/widget/input_window.cpp
-  src/widget/main_window.cpp
-  src/widget/screen.cpp
-  src/widget/palette_box.cpp
-  src/widget/palette_viewer_window.cpp
-  src/config.cpp
-  src/main.cpp
-)
-
-set(HEADERS
-  src/widget/background_viewer_window.hpp
-  src/widget/background_viewer.hpp
-  src/widget/controller_manager.hpp
-  src/widget/input_window.hpp
-  src/widget/main_window.hpp
-  src/widget/palette_box.hpp
-  src/widget/palette_viewer_window.hpp
-  src/widget/screen.hpp
   src/config.hpp
   version.in.hpp
 )
@@ -265,5 +134,4 @@
   install(FILES rc/io.github.nba_emuNanoBoyAdvance.png DESTINATION share/icons/hicolor/128x128/apps)
   install(FILES rc/io.github.nba_emuNanoBoyAdvance.desktop DESTINATION share/applications)
   install(FILES rc/io.github.nba_emuNanoBoyAdvance.metainfo.xml DESTINATION share/metainfo)
-endif()
->>>>>>> edcde237
+endif()