/*
 * Copyright (C) 2023 fleroviux
 *
 * Licensed under GPLv3 or any later version.
 * Refer to the included LICENSE file.
 */

#pragma once

#include <algorithm>
#include <array>
#include <filesystem>
#include <platform/config.hpp>
#include <Qt>
<<<<<<< HEAD
#include <QStandardPaths>
#include <QDebug>
#include <SDL.h>
=======
>>>>>>> 5f925986
#include <vector>

#ifdef MACOS_BUILD_APP_BUNDLE
  #include <unistd.h>
  #include <pwd.h>
#endif

namespace fs = std::filesystem;

struct QtConfig final : nba::PlatformConfig {
  QtConfig() {
    config_path = GetConfigPath();
  }

  struct Input {
    struct Map {
      int keyboard = 0;

      struct {
        int button = -1;
        int axis = -1;
        int hat = -1;
        int hat_direction = 0;
      } controller{};

      static auto FromArray(std::array<int, 5> const& array) -> Map {
        return {array[0], {array[1], array[2], array[3], array[4]}};
      }

      auto Array() -> std::array<int, 5> {
        return {keyboard, controller.button, controller.axis, controller.hat, controller.hat_direction};
      }
    };

    Map gba[nba::InputDevice::kKeyCount] {
      {Qt::Key_Up},
      {Qt::Key_Down},
      {Qt::Key_Left},
      {Qt::Key_Right},
      {Qt::Key_Return},
      {Qt::Key_Backspace},
      {Qt::Key_A},
      {Qt::Key_S},
      {Qt::Key_D},
      {Qt::Key_F}
    };

    Map fast_forward = {Qt::Key_Space};

    std::string controller_guid;
    bool hold_fast_forward = true;
  } input;

  struct Window {
    int scale = 2;
    int maximum_scale = 0;
    bool fullscreen = false;
    bool fullscreen_show_menu = false;
    bool lock_aspect_ratio = true;
    bool use_integer_scaling = false;
    bool show_fps = false;
  } window;

  std::vector<std::string> recent_files;

  void Load() {
    nba::PlatformConfig::Load(config_path);
  }

  void Save() {
    auto config_dir = fs::path(config_path).parent_path();
    if (!fs::exists(config_dir)) {
        try {
            fs::create_directories(config_dir);
        } catch (const std::exception& ex) {
            qDebug() << "HHH";
        }
    }

    nba::PlatformConfig::Save(config_path);
  }

  void UpdateRecentFiles(std::u16string const& path) {
    const auto absolute_path = fs::absolute((fs::path)path).string();

    const auto match = std::find(recent_files.begin(), recent_files.end(), absolute_path);

    if(match != recent_files.end()) {
      recent_files.erase(match);
    }

    recent_files.insert(recent_files.begin(), absolute_path);

    if(recent_files.size() > 10) {
      recent_files.pop_back();
    }

    Save();
  }

protected:
  void LoadCustomData(toml::value const& data) override;

  void SaveCustomData(
    toml::basic_value<toml::preserve_comments>& data
  ) override;

private:
  auto GetConfigPath() const -> std::string {
    #ifdef MACOS_BUILD_APP_BUNDLE
      const auto pwd = getpwuid(getuid());

      if(pwd) {
        auto config_directory = fs::path{pwd->pw_dir} / "Library/Application Support/org.github.fleroviux.NanoBoyAdvance";

        if(!fs::exists(config_directory)) {
          fs::create_directory(config_directory);
        }

        return (config_directory / "config.toml").string();
      }
    #endif

    #ifdef PORTABLE_MODE
      return "config.toml";
    #else
      auto config_directory = QStandardPaths::writableLocation(QStandardPaths::ConfigLocation).toStdString();
      const std::filesystem::path config_path = config_directory;
      return  (config_path / "NanoBoyAdvance" / "config.toml").string();
    #endif
  }

  std::string config_path;
};
<|MERGE_RESOLUTION|>--- conflicted
+++ resolved
@@ -1,154 +1,151 @@
-/*
- * Copyright (C) 2023 fleroviux
- *
- * Licensed under GPLv3 or any later version.
- * Refer to the included LICENSE file.
- */
-
-#pragma once
-
-#include <algorithm>
-#include <array>
-#include <filesystem>
-#include <platform/config.hpp>
-#include <Qt>
-<<<<<<< HEAD
-#include <QStandardPaths>
-#include <QDebug>
-#include <SDL.h>
-=======
->>>>>>> 5f925986
-#include <vector>
-
-#ifdef MACOS_BUILD_APP_BUNDLE
-  #include <unistd.h>
-  #include <pwd.h>
-#endif
-
-namespace fs = std::filesystem;
-
-struct QtConfig final : nba::PlatformConfig {
-  QtConfig() {
-    config_path = GetConfigPath();
-  }
-
-  struct Input {
-    struct Map {
-      int keyboard = 0;
-
-      struct {
-        int button = -1;
-        int axis = -1;
-        int hat = -1;
-        int hat_direction = 0;
-      } controller{};
-
-      static auto FromArray(std::array<int, 5> const& array) -> Map {
-        return {array[0], {array[1], array[2], array[3], array[4]}};
-      }
-
-      auto Array() -> std::array<int, 5> {
-        return {keyboard, controller.button, controller.axis, controller.hat, controller.hat_direction};
-      }
-    };
-
-    Map gba[nba::InputDevice::kKeyCount] {
-      {Qt::Key_Up},
-      {Qt::Key_Down},
-      {Qt::Key_Left},
-      {Qt::Key_Right},
-      {Qt::Key_Return},
-      {Qt::Key_Backspace},
-      {Qt::Key_A},
-      {Qt::Key_S},
-      {Qt::Key_D},
-      {Qt::Key_F}
-    };
-
-    Map fast_forward = {Qt::Key_Space};
-
-    std::string controller_guid;
-    bool hold_fast_forward = true;
-  } input;
-
-  struct Window {
-    int scale = 2;
-    int maximum_scale = 0;
-    bool fullscreen = false;
-    bool fullscreen_show_menu = false;
-    bool lock_aspect_ratio = true;
-    bool use_integer_scaling = false;
-    bool show_fps = false;
-  } window;
-
-  std::vector<std::string> recent_files;
-
-  void Load() {
-    nba::PlatformConfig::Load(config_path);
-  }
-
-  void Save() {
-    auto config_dir = fs::path(config_path).parent_path();
-    if (!fs::exists(config_dir)) {
-        try {
-            fs::create_directories(config_dir);
-        } catch (const std::exception& ex) {
-            qDebug() << "HHH";
-        }
-    }
-
-    nba::PlatformConfig::Save(config_path);
-  }
-
-  void UpdateRecentFiles(std::u16string const& path) {
-    const auto absolute_path = fs::absolute((fs::path)path).string();
-
-    const auto match = std::find(recent_files.begin(), recent_files.end(), absolute_path);
-
-    if(match != recent_files.end()) {
-      recent_files.erase(match);
-    }
-
-    recent_files.insert(recent_files.begin(), absolute_path);
-
-    if(recent_files.size() > 10) {
-      recent_files.pop_back();
-    }
-
-    Save();
-  }
-
-protected:
-  void LoadCustomData(toml::value const& data) override;
-
-  void SaveCustomData(
-    toml::basic_value<toml::preserve_comments>& data
-  ) override;
-
-private:
-  auto GetConfigPath() const -> std::string {
-    #ifdef MACOS_BUILD_APP_BUNDLE
-      const auto pwd = getpwuid(getuid());
-
-      if(pwd) {
-        auto config_directory = fs::path{pwd->pw_dir} / "Library/Application Support/org.github.fleroviux.NanoBoyAdvance";
-
-        if(!fs::exists(config_directory)) {
-          fs::create_directory(config_directory);
-        }
-
-        return (config_directory / "config.toml").string();
-      }
-    #endif
-
-    #ifdef PORTABLE_MODE
-      return "config.toml";
-    #else
-      auto config_directory = QStandardPaths::writableLocation(QStandardPaths::ConfigLocation).toStdString();
-      const std::filesystem::path config_path = config_directory;
-      return  (config_path / "NanoBoyAdvance" / "config.toml").string();
-    #endif
-  }
-
-  std::string config_path;
-};
+/*
+ * Copyright (C) 2023 fleroviux
+ *
+ * Licensed under GPLv3 or any later version.
+ * Refer to the included LICENSE file.
+ */
+
+#pragma once
+
+#include <algorithm>
+#include <array>
+#include <filesystem>
+#include <platform/config.hpp>
+#include <Qt>
+#include <QStandardPaths>
+#include <QDebug>
+#include <SDL.h>
+#include <vector>
+
+#ifdef MACOS_BUILD_APP_BUNDLE
+  #include <unistd.h>
+  #include <pwd.h>
+#endif
+
+namespace fs = std::filesystem;
+
+struct QtConfig final : nba::PlatformConfig {
+  QtConfig() {
+    config_path = GetConfigPath();
+  }
+
+  struct Input {
+    struct Map {
+      int keyboard = 0;
+
+      struct {
+        int button = -1;
+        int axis = -1;
+        int hat = -1;
+        int hat_direction = 0;
+      } controller{};
+
+      static auto FromArray(std::array<int, 5> const& array) -> Map {
+        return {array[0], {array[1], array[2], array[3], array[4]}};
+      }
+
+      auto Array() -> std::array<int, 5> {
+        return {keyboard, controller.button, controller.axis, controller.hat, controller.hat_direction};
+      }
+    };
+
+    Map gba[nba::InputDevice::kKeyCount] {
+      {Qt::Key_Up},
+      {Qt::Key_Down},
+      {Qt::Key_Left},
+      {Qt::Key_Right},
+      {Qt::Key_Return},
+      {Qt::Key_Backspace},
+      {Qt::Key_A},
+      {Qt::Key_S},
+      {Qt::Key_D},
+      {Qt::Key_F}
+    };
+
+    Map fast_forward = {Qt::Key_Space};
+
+    std::string controller_guid;
+    bool hold_fast_forward = true;
+  } input;
+
+  struct Window {
+    int scale = 2;
+    int maximum_scale = 0;
+    bool fullscreen = false;
+    bool fullscreen_show_menu = false;
+    bool lock_aspect_ratio = true;
+    bool use_integer_scaling = false;
+    bool show_fps = false;
+  } window;
+
+  std::vector<std::string> recent_files;
+
+  void Load() {
+    nba::PlatformConfig::Load(config_path);
+  }
+
+  void Save() {
+    auto config_dir = fs::path(config_path).parent_path();
+    if (!fs::exists(config_dir)) {
+        try {
+            fs::create_directories(config_dir);
+        } catch (const std::exception& ex) {
+            qDebug() << "HHH";
+        }
+    }
+
+    nba::PlatformConfig::Save(config_path);
+  }
+
+  void UpdateRecentFiles(std::u16string const& path) {
+    const auto absolute_path = fs::absolute((fs::path)path).string();
+
+    const auto match = std::find(recent_files.begin(), recent_files.end(), absolute_path);
+
+    if(match != recent_files.end()) {
+      recent_files.erase(match);
+    }
+
+    recent_files.insert(recent_files.begin(), absolute_path);
+
+    if(recent_files.size() > 10) {
+      recent_files.pop_back();
+    }
+
+    Save();
+  }
+
+protected:
+  void LoadCustomData(toml::value const& data) override;
+
+  void SaveCustomData(
+    toml::basic_value<toml::preserve_comments>& data
+  ) override;
+
+private:
+  auto GetConfigPath() const -> std::string {
+    #ifdef MACOS_BUILD_APP_BUNDLE
+      const auto pwd = getpwuid(getuid());
+
+      if(pwd) {
+        auto config_directory = fs::path{pwd->pw_dir} / "Library/Application Support/org.github.fleroviux.NanoBoyAdvance";
+
+        if(!fs::exists(config_directory)) {
+          fs::create_directory(config_directory);
+        }
+
+        return (config_directory / "config.toml").string();
+      }
+    #endif
+
+    #ifdef PORTABLE_MODE
+      return "config.toml";
+    #else
+      auto config_directory = QStandardPaths::writableLocation(QStandardPaths::ConfigLocation).toStdString();
+      const std::filesystem::path config_path = config_directory;
+      return  (config_path / "NanoBoyAdvance" / "config.toml").string();
+    #endif
+  }
+
+  std::string config_path;
+};