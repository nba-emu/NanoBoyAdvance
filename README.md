--- conflicted
+++ resolved
@@ -1,10 +1,3 @@
-<<<<<<< HEAD
-# nanoboyadvance
-An experimental WIP GameBoy Advance emulator written in C++ ported to GNU/Linux.
-To compile configure and generate a makefile with CMake, navigate to it and run make. Then simply run ./nanoboyadvance.
-=======
-# NanoboyAdvance
-
 NanoboyAdvance is an experimental GBA emulator written using a mixture of c++ and c. Even though it's far away from being usable, it gets better and better with each commit.
 
 ## Media
@@ -14,5 +7,4 @@
 <b>Disclaimer:</b> I wanted to show you more pictures, but I though it would look ugly if I stack the pictures.
 
 ## About me
-I'm a 19 years old computer engineering student from Germany who loves computers and magical lowlevel stuff. Is there really anything more to tell? Computers are awesome. They're perfect, humans not.
->>>>>>> 9fb1ecf1
+I'm a 19 years old computer engineering student from Germany who loves computers and magical lowlevel stuff. Is there really anything more to tell? Computers are awesome. They're perfect, humans not.